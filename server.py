--- conflicted
+++ resolved
@@ -183,30 +183,12 @@
     customer = Customer.find(customer_id)
     if customer:
         customer.delete()
-<<<<<<< HEAD
-    return make_response('', HTTP_204_NO_CONTENT)
-######################################################################
-#  U T I L I T Y   F U N C T I O N S
-######################################################################
-'''
-=======
-    return make_response('', status.HTTP_204_NO_CONTENT)
-
-######################################################################
-#  U T I L I T Y   F U N C T I O N S
-######################################################################
-
->>>>>>> 3536d07a
+
 def initialize_logging(log_level):
     """ Initialized the default logging to STDOUT """
     if not app.debug:
         print 'Setting up logging...'
-<<<<<<< HEAD
-
-	# Set up default logging for submodules to use STDOUT
-=======
-        # Set up default logging for submodules to use STDOUT
->>>>>>> 3536d07a
+
         # datefmt='%m/%d/%Y %I:%M:%S %p'
         fmt = '[%(asctime)s] %(levelname)s in %(module)s: %(message)s'
         logging.basicConfig(stream=sys.stdout, level=log_level, format=fmt)
@@ -221,22 +203,10 @@
         app.logger.addHandler(handler)
         app.logger.setLevel(log_level)
         app.logger.info('Logging handler established')
-<<<<<<< HEAD
-'''
-=======
-
-
->>>>>>> 3536d07a
+
 ######################################################################
 #   M A I N
 ######################################################################
 if __name__ == "__main__":
-<<<<<<< HEAD
-    # dummy data for testing
-#    print "Customer Service Starting..."
-   # initialize_logging(logging.INFO)   
-=======
-    print "Customer Service Starting..."
-    initialize_logging(logging.INFO)
->>>>>>> 3536d07a
+
     app.run(host='0.0.0.0', port=int(PORT), debug=DEBUG)